/* ************************************************************************** */
/*                                                                            */
/*                                                        :::      ::::::::   */
/*   00_launcher.c                                      :+:      :+:    :+:   */
/*                                                    +:+ +:+         +:+     */
/*   By: nweber <nweber@student.42Heilbronn.de>     +#+  +:+       +#+        */
/*                                                +#+#+#+#+#+   +#+           */
/*   Created: 2025/08/30 16:58:34 by nweber            #+#    #+#             */
<<<<<<< HEAD
/*   Updated: 2025/08/31 12:17:02 by nmihaile         ###   ########.fr       */
=======
/*   Updated: 2025/08/31 13:26:19 by nweber           ###   ########.fr       */
>>>>>>> 2efd4bd9
/*                                                                            */
/* ************************************************************************** */

#include "../../framework/libunit.h"
#include "../dummy.h"

int	ft_dummy_launcher(void)
{
	t_list	*testlist;

	testlist = NULL;
	load_test(&testlist, "OK_Test", &ft_ok_test);
	load_test(&testlist, "KO_Test", &ft_ko_test);
	load_test(&testlist, "SEGV_Test", &ft_segv_test);
	load_test(&testlist, "BUSE_Test", &ft_bus_error_test);
	load_test(&testlist, "ABORT_Test", &ft_abort_test);
	load_test(&testlist, "SFPE_Test", &ft_sigfpe_test);
	load_test(&testlist, "PIPE_Test", &ft_pipe_test);
	load_test(&testlist, "TIMEOUT_Test", &ft_timeout_test);
	return (launch_tests("Dummy_Test", testlist));
}<|MERGE_RESOLUTION|>--- conflicted
+++ resolved
@@ -3,14 +3,10 @@
 /*                                                        :::      ::::::::   */
 /*   00_launcher.c                                      :+:      :+:    :+:   */
 /*                                                    +:+ +:+         +:+     */
-/*   By: nweber <nweber@student.42Heilbronn.de>     +#+  +:+       +#+        */
+/*   By: nmihaile <nmihaile@student.42heilbronn.    +#+  +:+       +#+        */
 /*                                                +#+#+#+#+#+   +#+           */
 /*   Created: 2025/08/30 16:58:34 by nweber            #+#    #+#             */
-<<<<<<< HEAD
-/*   Updated: 2025/08/31 12:17:02 by nmihaile         ###   ########.fr       */
-=======
-/*   Updated: 2025/08/31 13:26:19 by nweber           ###   ########.fr       */
->>>>>>> 2efd4bd9
+/*   Updated: 2025/08/31 13:34:23 by nmihaile         ###   ########.fr       */
 /*                                                                            */
 /* ************************************************************************** */
 
