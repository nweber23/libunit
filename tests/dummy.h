--- conflicted
+++ resolved
@@ -3,14 +3,10 @@
 /*                                                        :::      ::::::::   */
 /*   dummy.h                                            :+:      :+:    :+:   */
 /*                                                    +:+ +:+         +:+     */
-/*   By: nweber <nweber@student.42Heilbronn.de>     +#+  +:+       +#+        */
+/*   By: nmihaile <nmihaile@student.42heilbronn.    +#+  +:+       +#+        */
 /*                                                +#+#+#+#+#+   +#+           */
 /*   Created: 2025/08/30 16:57:33 by nweber            #+#    #+#             */
-<<<<<<< HEAD
-/*   Updated: 2025/08/30 19:37:10 by nmihaile         ###   ########.fr       */
-=======
-/*   Updated: 2025/08/30 18:52:49 by nweber           ###   ########.fr       */
->>>>>>> 060ee2b6
+/*   Updated: 2025/08/30 19:56:48 by nmihaile         ###   ########.fr       */
 /*                                                                            */
 /* ************************************************************************** */
 
