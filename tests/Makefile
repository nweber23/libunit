MAKEFLAGS +=	-s
NAME	=	unit_test
CC		=	cc
CFLAGS	=	-Wall -Wextra -Werror

SRCS	=	main.c \
<<<<<<< HEAD
			helper/ft_sigfpe.c \
			ft_bus_error.c \
=======
			helper/ft_bus_error.c \
			helper/ft_abort_error.c \
			helper/ft_pipe_error.c \
			helper/ft_timeout_error.c \
>>>>>>> 2efd4bd9
			dummy/00_launcher.c \
			dummy/01_ok_test.c \
			dummy/02_ko_test.c \
			dummy/03_sigsegv_test.c \
			dummy/04_bus_error_test.c \
			dummy/05_abort_test.c \
<<<<<<< HEAD
			dummy/06_sigfpe_test.c \
			dummy/07_pipe_test.c
=======
			dummy/07_pipe_test.c \
			dummy/09_timeout_test.c
>>>>>>> 2efd4bd9

OBJS	=	$(addprefix obj/, $(SRCS:.c=.o))

LIBFT	=	../libft/libft.a
LIBUNIT	=	../framework/libunit.a

all: $(LIBFT) $(LIBUNIT) $(NAME)

$(LIBFT):
	cd ../libft && $(MAKE) bonus

$(LIBUNIT):
	cd ../framework && $(MAKE)

$(NAME): $(OBJS)
	$(CC) $(CFLAGS) $(OBJS) $(LIBUNIT) $(LIBFT) -o $(NAME)

obj/%.o: %.c
	@mkdir -p $(dir $@)
	$(CC) $(CFLAGS) -c $< -o $@

clean:
	rm -rf obj/

fclean: clean
	rm -rf $(NAME)
	cd ../libft && $(MAKE) fclean
	cd ../framework && $(MAKE) fclean

re:
	$(MAKE) fclean
	$(MAKE) all

test: all
	@./$(NAME)

ret: re test<|MERGE_RESOLUTION|>--- conflicted
+++ resolved
@@ -4,28 +4,20 @@
 CFLAGS	=	-Wall -Wextra -Werror
 
 SRCS	=	main.c \
-<<<<<<< HEAD
 			helper/ft_sigfpe.c \
-			ft_bus_error.c \
-=======
 			helper/ft_bus_error.c \
 			helper/ft_abort_error.c \
 			helper/ft_pipe_error.c \
 			helper/ft_timeout_error.c \
->>>>>>> 2efd4bd9
 			dummy/00_launcher.c \
 			dummy/01_ok_test.c \
 			dummy/02_ko_test.c \
 			dummy/03_sigsegv_test.c \
 			dummy/04_bus_error_test.c \
 			dummy/05_abort_test.c \
-<<<<<<< HEAD
 			dummy/06_sigfpe_test.c \
 			dummy/07_pipe_test.c
-=======
-			dummy/07_pipe_test.c \
 			dummy/09_timeout_test.c
->>>>>>> 2efd4bd9
 
 OBJS	=	$(addprefix obj/, $(SRCS:.c=.o))
 
