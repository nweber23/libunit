
# unit_test, run_tests 
NAME	=	unit_test
CC		=	cc
CFLAGS	=	-Wall -Wextra -Werror

VPATH	=	./ \
			ft_isalpha/

SRCS	=	main.c \
			00_launcher.c \
			01_basic_test.c

OBJS	=	$(addprefix obj/, $(SRCS:.c=.o))

LIBFT	=	../libft/libft.a
LIBUNIT	=	../framework/libunit.a

<<<<<<< HEAD
test: $(LIBFT) $(LIBUNIT) $(NAME)
	@./$(NAME)
=======
all: $(LIBFT) $(LIBUNIT) $(NAME)
>>>>>>> 15349840

$(LIBFT):
	cd ../libft && $(MAKE) bonus

$(LIBUNIT):
	cd ../framework && $(MAKE)

$(NAME): $(OBJS)
	$(CC) $(CFLAGS) $(OBJS) $(LIBFT) $(LIBUNIT) -o $(NAME)
	@echo "================================================================================\n"

obj/%.o: %.c
	@mkdir -p obj
	$(CC) $(CFLAGS) -c $< -o $@

clean:
	rm -rf obj/

fclean: clean
	rm -rf $(NAME)
	cd ../libft && $(MAKE) fclean
	cd ../framework && $(MAKE) fclean

re:
	$(MAKE) fclean
	$(MAKE) all

test: all
	@./$(NAME)<|MERGE_RESOLUTION|>--- conflicted
+++ resolved
@@ -16,12 +16,7 @@
 LIBFT	=	../libft/libft.a
 LIBUNIT	=	../framework/libunit.a
 
-<<<<<<< HEAD
-test: $(LIBFT) $(LIBUNIT) $(NAME)
-	@./$(NAME)
-=======
 all: $(LIBFT) $(LIBUNIT) $(NAME)
->>>>>>> 15349840
 
 $(LIBFT):
 	cd ../libft && $(MAKE) bonus
