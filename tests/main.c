/* ************************************************************************** */
/*                                                                            */
/*                                                        :::      ::::::::   */
/*   main.c                                             :+:      :+:    :+:   */
/*                                                    +:+ +:+         +:+     */
/*   By: nmihaile <nmihaile@student.42heilbronn.    +#+  +:+       +#+        */
/*                                                +#+#+#+#+#+   +#+           */
/*   Created: 2025/08/29 20:43:50 by nweber            #+#    #+#             */
<<<<<<< HEAD
/*   Updated: 2025/08/30 10:23:13 by nmihaile         ###   ########.fr       */
=======
/*   Updated: 2025/08/30 11:53:27 by nmihaile         ###   ########.fr       */
>>>>>>> 3716ee5f
/*                                                                            */
/* ************************************************************************** */

#include "../framework/libunit.h"
#include "../framework/colors.h"
#include "../libft/libft.h"
#include "test_functions.h"

int	main(void)
{
<<<<<<< HEAD
	ft_putstr_fd(LIGHTCYAN"Let the testing begin ...\n"RESET, 1);
	
	// launch ft_isalpha
=======
	write(1, "Let the testing begin ...\n", 27);
>>>>>>> 3716ee5f
	ft_isalpha_launcher();
	return (0);
}<|MERGE_RESOLUTION|>--- conflicted
+++ resolved
@@ -6,11 +6,7 @@
 /*   By: nmihaile <nmihaile@student.42heilbronn.    +#+  +:+       +#+        */
 /*                                                +#+#+#+#+#+   +#+           */
 /*   Created: 2025/08/29 20:43:50 by nweber            #+#    #+#             */
-<<<<<<< HEAD
-/*   Updated: 2025/08/30 10:23:13 by nmihaile         ###   ########.fr       */
-=======
-/*   Updated: 2025/08/30 11:53:27 by nmihaile         ###   ########.fr       */
->>>>>>> 3716ee5f
+/*   Updated: 2025/08/30 13:02:53 by nmihaile         ###   ########.fr       */
 /*                                                                            */
 /* ************************************************************************** */
 
@@ -21,13 +17,9 @@
 
 int	main(void)
 {
-<<<<<<< HEAD
 	ft_putstr_fd(LIGHTCYAN"Let the testing begin ...\n"RESET, 1);
 	
 	// launch ft_isalpha
-=======
-	write(1, "Let the testing begin ...\n", 27);
->>>>>>> 3716ee5f
 	ft_isalpha_launcher();
 	return (0);
 }